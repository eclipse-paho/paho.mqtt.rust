--- conflicted
+++ resolved
@@ -32,31 +32,9 @@
 // Temporary
 #![allow(dead_code)]
 
-
-#[macro_use]
-extern crate log;
-
+#[macro_use] extern crate log;
 extern crate paho_mqtt_sys as ffi;
 
-<<<<<<< HEAD
-pub use async_client::*;        //{AsyncClient, AsyncClientBuilder};
-pub use client::*;              //{Client, ClientBuilder};
-pub use create_options::*;      //{CreateOptions, CreateOptionsBuilder};
-pub use connect_options::*;     //{ConnectOptions, ConnectOptionsBuilder, MQTT_VERSION_3_1_1, ...};
-pub use will_options::*;        //{WillOptions, WillOptionsBuilder};
-pub use ssl_options::*;         //{SslOptions, SslOptionsBuilder};
-pub use disconnect_options::*;  //{DisconnectOptions, DisconnectOptionsBuilder};
-pub use subscribe_options::*;   //{SubscribeOptions};
-pub use response_options::*;    //{ResponseOptions};
-pub use server_response::*;     //{ServerResponse, CommandResponse};
-pub use properties::*;          //{Property, Properties};
-pub use message::*;             //{Message, MessageBuilder};
-pub use token::*;               //{Token}
-pub use topic::*;               //{Topic}
-pub use types::*;               //{ReasonCode}
-pub use client_persistence::*;
-pub use errors::*;              //{MqttResult, MqttError, ErrorKind};
-=======
 pub use crate::async_client::*;        //{AsyncClient, AsyncClientBuilder};
 pub use crate::client::*;              //{Client, ClientBuilder};
 pub use crate::create_options::*;      //{CreateOptions, CreateOptionsBuilder};
@@ -64,13 +42,16 @@
 pub use crate::will_options::*;        //{WillOptions, WillOptionsBuilder};
 pub use crate::ssl_options::*;         //{SslOptions, SslOptionsBuilder};
 pub use crate::disconnect_options::*;  //{DisconnectOptions, DisconnectOptionsBuilder};
+pub use crate::subscribe_options::*;   //{SubscribeOptions};
 pub use crate::response_options::*;    //{ResponseOptions};
+pub use crate::server_response::*;     //{ServerResponse, CommandResponse};
+pub use crate::properties::*;          //{Property, Properties};
 pub use crate::message::*;             //{Message, MessageBuilder};
 pub use crate::token::*;               //{Token}
 pub use crate::topic::*;               //{Topic}
+pub use crate::types::*;               //{ReasonCode}
 pub use crate::client_persistence::*;
 pub use crate::errors::*;              //{MqttResult, MqttError, ErrorKind};
->>>>>>> 2ea6466c
 
 //pub mod mqtt;
 mod macros;
